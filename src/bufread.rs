//! Cryptostream types which operate over [`BufRead`](std::io::BufRead) streams, providing both
//! encryption and decryption facilities.
//!
//! Note that unlike the situation with `Read` and `Write`, there's no need for a `bufwrite`
//! counterpart to this flavor of `Cryptostream` as there is no issue with simply wrapping a
//! [`write::Encryptor`]/[`write::Decryptor`] instance (implementing [`Write`](std::io::Write)) in
//! a `BufWriter` the way you would any other `Write` destination. However when reading *out* of a
//! `BufRead` source (whether to encrypt or decrypt its contents) you will run into an ugly
//! situation when you read partial blocks as only a complete block in the middle of a stream can
//! be correctly encrypted or decrypted. If your block is `n` bytes and your call to
//! `source.read()` returns `n + x` bytes, you need to buffer them somewhere then hand them back to
//! the `Cryptostream` encryptor/decryptor to prepend to the results of the next read so that they
//! can be processed correctly.
//!
//! The `bufread::Cryptostream` variants in this module handle the buffering for you, and ensure
//! that reads always return (when and where possible) nice, round buffers divisible by the
//! enryption algorithm's block size.

use openssl::error::ErrorStack;
use openssl::symm::{Cipher, Crypter, Mode};
use std::io::{BufRead, Error, ErrorKind, Read};

/// This size is only used for the creation of the internal buffers and has no bearing on the block
/// size, apart from necessarily being at least as large. 4KB should be enough for everyone, right?
const BUFFER_SIZE: usize = 4096;

struct Cryptostream<R: Read> {
    reader: R,
    buffer: [u8; BUFFER_SIZE],
    never_used: bool,
    cipher: Cipher,
    crypter: Crypter,
    finalized: bool,
    bytes_read: usize,
}

impl<R: Read> Cryptostream<R> {
    pub fn new(
        mode: Mode,
        reader: R,
        cipher: Cipher,
        key: &[u8],
        iv: &[u8],
    ) -> Result<Self, ErrorStack> {
        let mut crypter = Crypter::new(cipher, mode, key, Some(iv))?;
        crypter.pad(true);

        Ok(Self {
            reader: reader,
            buffer: [0u8; BUFFER_SIZE],
            never_used: true,
            cipher: cipher.clone(),
            crypter: crypter,
            finalized: false,
            bytes_read: 0,
        })
    }

    pub fn finish(self) -> R {
        self.reader
    }
}

impl<R: Read> Read for Cryptostream<R> {
    fn read(&mut self, mut buf: &mut [u8]) -> Result<usize, Error> {
        if self.finalized {
            return Ok(0);
        }

        let block_size = self.cipher.block_size();
        // We could actually easily support algorithms with non-power-of-two block sizes by simply
        // using modulo division instead of ANDing with `blocksize - 1`, but in practice all
        // ciphers worth supporting will have a power-of-two block size and the bitwise AND is much
        // faster.
        debug_assert!(
            block_size.count_ones() == 1,
            "Only algorithms with power-of-two block sizes are supported!"
        );

        debug_assert!(
            buf.len() >= 2 * block_size,
            "The read buffer must be at least twice the length of the cipher block size!"
        );

        // Crypter::update() requires the output buffer to be at least `input.len() + block_size`
        // in length, so we only read as much as we can pass to `update()` in one call, otherwise
        // we need to preserve buffer contents across calls and implement a circular queue with
        // unnecessary copying.
        let mut bytes_read = 0;
        let max_read = std::cmp::min(buf.len() - block_size, BUFFER_SIZE);

        // Read::read() is required to return zero bytes only if the EOF is reached, so we must
        // loop over the input source until at least one block has been read and transformed.
        loop {
            let mut buffer = &mut self.buffer[bytes_read..max_read];
            match dbg!(self.reader.read(&mut buffer)) {
                Ok(0) => {
                    self.finalized = true;

                    // [openssl::symm::Crypter::finalize(..)] will panic if zero bytes have been written to
                    // the instance before `finalize()` is called. We have to call finalize() if we ever
                    // wrote to the instance, i.e. called `Crypter::update()`, even if we didn't this
                    // round.
                    if self.never_used {
                        return Ok(0);
                    } else {
                        return self
                            .crypter
                            .finalize(&mut buf)
                            .map_err(|e| Error::new(ErrorKind::Other, e));
                    }
                }
                Ok(n) => {
                    self.never_used = false;
                    bytes_read += n;
                    match dbg!(self.crypter.update(&buffer[0..n], &mut buf)) {
                        Ok(0) => continue,
                        Ok(written) => return Ok(written),
                        e @ Err(_) => return e.map_err(|e| Error::new(ErrorKind::Other, e)),
                    }
                }
                // It is safe to just bubble up ErrorKind::Interrupted as our state is updated each loop.
                Err(e) => return Err(e),
            };
        }
<<<<<<< HEAD

        let mut bytes_written = 0;
        if bytes_read != 0 {
            self.bytes_read += bytes_read;

            let write_bytes = self
                .crypter
                .update(&buffer[bytes_written..bytes_read], &mut buf)
                .map_err(|e| Error::new(ErrorKind::Other, e))?;
            // eprintln!("Wrote {} bytes to encrypted stream", write_bytes);
            bytes_written += write_bytes;
        };
        if eof {
            self.finalized = true;

            if self.bytes_read > 0 {
                let write_bytes = self
                    .crypter
                    .finalize(&mut buf[bytes_written..])
                    .map_err(|e| Error::new(ErrorKind::Other, e))?;
                // eprintln!("Wrote {} bytes to encrypted stream", write_bytes);
                bytes_written += write_bytes;
            }
        }

        // eprintln!("Returning {} bytes encrypted", bytes_written);
        Ok(bytes_written)
=======
>>>>>>> 76b466c0
    }
}

/// An encrypting stream adapter that encrypts what it reads
///
/// `bufread::Encryptor` is a stream adapter that sits atop a plaintext (non-encrypted) [`BufRead`]
/// source, exposing a second [`BufRead`] interface. Bytes read out of `bufread::Encryptor` are the
/// encrypted contents of the underlying stream.
pub struct Encryptor<R: BufRead> {
    inner: Cryptostream<R>,
}

impl<R: BufRead> Encryptor<R> {
    pub fn new(reader: R, cipher: Cipher, key: &[u8], iv: &[u8]) -> Result<Self, ErrorStack> {
        Ok(Self {
            inner: Cryptostream::new(Mode::Encrypt, reader, cipher, key, iv)?,
        })
    }

    pub fn finish(self) -> R {
        self.inner.reader
    }
}

impl<R: BufRead> Read for Encryptor<R> {
    /// Reads encrypted data out of the underlying plaintext
    ///
    /// `buf` must be at least the size of one block or else `read` will return 0 prematurely. This
    /// routine will read in multiples of block size to avoid needless buffering of data, and so it
    /// is normal for it to read less than the buffer size if the buffer is not a multiple of the
    /// block size.
    fn read(&mut self, mut buf: &mut [u8]) -> Result<usize, Error> {
        self.inner.read(&mut buf)
    }
}

/// A decrypting stream adapter that decrypts what it reads
///
/// `bufread::Decryptor` is a stream adapter that sits atop a ciphertext (encrypted) `BufRead` source,
/// exposing a second `BufRead` interface. Bytes read out of `bufread::Decrytor` are the decrypted
/// contents of the underlying `Read` stream.
pub struct Decryptor<R: BufRead> {
    inner: Cryptostream<R>,
}

impl<R: BufRead> Decryptor<R> {
    pub fn new(reader: R, cipher: Cipher, key: &[u8], iv: &[u8]) -> Result<Self, ErrorStack> {
        Ok(Self {
            inner: Cryptostream::new(Mode::Decrypt, reader, cipher, key, iv)?,
        })
    }

    pub fn finish(self) -> R {
        self.inner.finish()
    }
}

impl<R: BufRead> Read for Decryptor<R> {
    /// Reads decrypted data out of the underlying encrypted ciphertext
    ///
    /// `buf` must be at least the size of one block or else `read` will return 0 prematurely. This
    /// routine will read in multiples of block size to avoid needless buffering of data, and so it
    /// is normal for it to read less than the buffer size if the buffer is not a multiple of the
    /// block size.
    fn read(&mut self, mut buf: &mut [u8]) -> Result<usize, Error> {
        self.inner.read(&mut buf)
    }
}<|MERGE_RESOLUTION|>--- conflicted
+++ resolved
@@ -31,7 +31,6 @@
     cipher: Cipher,
     crypter: Crypter,
     finalized: bool,
-    bytes_read: usize,
 }
 
 impl<R: Read> Cryptostream<R> {
@@ -52,7 +51,6 @@
             cipher: cipher.clone(),
             crypter: crypter,
             finalized: false,
-            bytes_read: 0,
         })
     }
 
@@ -123,36 +121,6 @@
                 Err(e) => return Err(e),
             };
         }
-<<<<<<< HEAD
-
-        let mut bytes_written = 0;
-        if bytes_read != 0 {
-            self.bytes_read += bytes_read;
-
-            let write_bytes = self
-                .crypter
-                .update(&buffer[bytes_written..bytes_read], &mut buf)
-                .map_err(|e| Error::new(ErrorKind::Other, e))?;
-            // eprintln!("Wrote {} bytes to encrypted stream", write_bytes);
-            bytes_written += write_bytes;
-        };
-        if eof {
-            self.finalized = true;
-
-            if self.bytes_read > 0 {
-                let write_bytes = self
-                    .crypter
-                    .finalize(&mut buf[bytes_written..])
-                    .map_err(|e| Error::new(ErrorKind::Other, e))?;
-                // eprintln!("Wrote {} bytes to encrypted stream", write_bytes);
-                bytes_written += write_bytes;
-            }
-        }
-
-        // eprintln!("Returning {} bytes encrypted", bytes_written);
-        Ok(bytes_written)
-=======
->>>>>>> 76b466c0
     }
 }
 
