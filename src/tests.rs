--- conflicted
+++ resolved
@@ -156,17 +156,11 @@
     let cipher = Cipher::aes_128_cbc();
 
     let encrypted: &[u8] = b"";
-<<<<<<< HEAD
-
-=======
->>>>>>> 76b466c0
     let mut decrypted = [0u8; 1024];
 
     let mut decryptor = read::Decryptor::new(encrypted, cipher, &key, &iv).unwrap();
     let decrypted_bytes = decryptor.read(&mut decrypted[0..]).unwrap();
     assert_eq!(decrypted_bytes, 0);
-<<<<<<< HEAD
-=======
 }
 
 #[test]
@@ -200,5 +194,4 @@
     let plaintext: &[u8] = b"";
     let encryptor = read::Encryptor::new(plaintext, cipher, &key, &iv).unwrap();
     encryptor.finish();
->>>>>>> 76b466c0
 }